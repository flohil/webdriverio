import path from 'path'
import child from 'child_process'
import * as jsonfile from 'jsonfile'
import * as fs from 'fs'

import ConfigParser from './utils/ConfigParser'
import BaseReporter from './utils/BaseReporter'

class Launcher {
    constructor (configFile, argv) {
        this.configParser = new ConfigParser()
        this.configParser.addConfigFile(configFile)
        this.configParser.merge(argv)

        this.reporters = this.initReporters()

        this.argv = argv
        this.configFile = configFile

        this.exitCode = 0
        this.hasTriggeredExitRoutine = false
        this.hasStartedAnyProcess = false
        this.processes = []
        this.schedule = []
        this.rid = []
        this.processesStarted = 0
        this.runnerFailed = 0

        // store validation results
        this.finishedTests = false
        this.validationResults = {}
        this.validationStates = {}
        this.stepStates = {}
        // this.uidStore = {}
        this.cidProcesses = {}

        this.endHandlerRunFunc = this.runTestcases
    }

    /**
     * check if multiremote or wdio test
     */
    isMultiremote () {
        let caps = this.configParser.getCapabilities()
        return !Array.isArray(caps)
    }

    /**
     * initialise reporters
     */
    initReporters () {
        let config = this.configParser.getConfig()
        let reporter = new BaseReporter(config)

        /**
         * if no reporter is set or config property is in a wrong format
         * just use the dot reporter
         */
        if (!config.reporters || !Array.isArray(config.reporters) || !config.reporters.length) {
            config.reporters = ['dot']
        }

        const reporters = {}

        for (let reporterName of config.reporters) {
            let Reporter
            if (typeof reporterName === 'function') {
                Reporter = reporterName
                if (!Reporter.reporterName) {
                    throw new Error('Custom reporters must export a unique \'reporterName\' property')
                }
                reporters[Reporter.reporterName] = Reporter
            } else if (typeof reporterName === 'string') {
                try {
                    const pkgName = reporterName.startsWith('@') ? reporterName : `wdio-${reporterName}-reporter`
                    Reporter = require(pkgName)
                } catch (e) {
                    throw new Error(`reporter "wdio-${reporterName}-reporter" is not installed. Error: ${e.stack}`)
                }
                reporters[reporterName] = Reporter
            }
            if (!Reporter) {
                throw new Error(`config.reporters must be an array of strings or functions, but got '${typeof reporterName}': ${reporterName}`)
            }
        }

        /**
         * if no reporter options are set or property is in a wrong format default to
         * empty object
         */
        if (!config.reporterOptions || typeof config.reporterOptions !== 'object') {
            config.reporterOptions = {}
        }

        for (let reporterName in reporters) {
            const Reporter = reporters[reporterName]
            let reporterOptions = {}
            for (let option of Object.keys(config.reporterOptions)) {
                if (option === reporterName && typeof config.reporterOptions[reporterName] === 'object') {
                    // Copy over options specifically for this reporter type
                    reporterOptions = Object.assign(reporterOptions, config.reporterOptions[reporterName])
                } else if (reporters[option]) {
                    // Don't copy options for other reporters
                    continue
                } else {
                    // Copy over generic options
                    reporterOptions[option] = config.reporterOptions[option]
                }
            }

            reporter.add(new Reporter(reporter, config, reporterOptions))
        }

        return reporter
    }

    /**
     * run sequence
     * @return  {Promise} that only gets resolves with either an exitCode or an error
     */
    async run () {
        let config = this.configParser.getConfig()
        let caps = this.configParser.getCapabilities()
        let launcher = this.getLauncher(config)

        this.reporters.handleEvent('start', {
            isMultiremote: this.isMultiremote(),
            capabilities: caps,
            config
        })

        // this.importUidStore(config)

        /**
         * run onPrepare hook
         */
        await config.onPrepare(config, caps)
        await this.runServiceHook(launcher, 'onPrepare', config, caps)

        /**
         * if it is an object run multiremote test
         */
        if (this.isMultiremote()) {
            let exitCode = await new Promise((resolve) => {
                this.resolve = resolve
                this.startRunnerInstance(this.configParser.getTestcases(), caps, 0)
            })

            /**
             * run onComplete hook for multiremote
             */
            await this.runServiceHook(launcher, 'onComplete', exitCode, config, caps)
            await config.onComplete(exitCode, config, caps)

            return exitCode
        }

        /**
         * schedule test runs
         */
        let cid = 0
        for (let capabilities of caps) {
            this.schedule.push({
                cid: cid++,
                caps: capabilities,
                testcases: this.configParser.getTestcases(capabilities.testcases, capabilities.exclude),
                availableInstances: capabilities.maxInstances || config.maxInstancesPerCapability,
                runningInstances: 0,
                seleniumServer: { host: config.host, port: config.port, protocol: config.protocol }
            })
        }

        /**
         * catches ctrl+c event
         */
        process.on('SIGINT', this.exitHandler.bind(this))

        /**
         * make sure the program will not close instantly
         */
        if (process.stdin.isPaused()) {
            process.stdin.resume()
        }

        let exitCode = await new Promise((resolve) => {
            this.resolve = resolve

            /**
             * return immediately if no spec was run
             */
            if (this.runTestcases()) {
                resolve(0)
            }
        })

        // this.exportUidStore(config)

        // run specs
        this.finishedTests = true

        cid = 0
        this.schedule = []
        for (let capabilities of caps) {
            this.schedule.push({
                cid: cid++,
                caps: capabilities,
                specs: this.configParser.getSpecs(capabilities.specs, capabilities.exclude),
                availableInstances: capabilities.maxInstances || config.maxInstancesPerCapability,
                runningInstances: 0,
                seleniumServer: { host: config.host, port: config.port, protocol: config.protocol }
            })
        }

        this.endHandlerRunFunc = this.runSpecs

        this.mergeManualTestcaseResults()

        await new Promise((resolve) => {
            this.resolve = resolve

            /**
             * return immediatelly if no spec was run
             */
            if (this.runSpecs()) {
                resolve(0)
            }
        })

        /**
         * run onComplete hook
         */
        await this.runServiceHook(launcher, 'onComplete', exitCode, config, caps)
        await config.onComplete(exitCode, config, caps)

        return exitCode
    }

    importUidStore (config) {
        if (fs.existsSync(config.uidStorePath)) {
            this.uidStore = jsonfile.readFileSync(config.uidStorePath)
        }
    }

    exportUidStore (config) {
        if (fs.existsSync(config.uidStorePath)) {
            fs.unlinkSync(config.uidStorePath)
        }

        jsonfile.writeFileSync(config.uidStorePath, this.uidStore)
    }

    mergeManualTestcaseResults () {
        let manualResults = this.configParser.getManualResults()
        const cid = '0-0'

        if (manualResults) {
            for (const filename of manualResults) {
                const manualTestcase = require(filename).default

                // how to treat different capabilities???
                if (!(this.getCidGroup(cid) in this.validationResults)) {
                    this.validationResults[this.getCidGroup(cid)] = {}
                }

                for (const story in manualTestcase) {
                    if (!(story in this.validationResults[this.getCidGroup(cid)])) {
                        this.validationResults[this.getCidGroup(cid)][story] = {
                            successes: {},
                            failures: {},
                            arguments: {},
                            screenshots: {}
                        }
                    }
                    for (const criteria in manualTestcase[story]) {
                        if (manualTestcase[story][criteria].result === true) {
                            if (!(criteria in this.validationResults[this.getCidGroup(cid)][story])) {
                                this.validationResults[this.getCidGroup(cid)][story].successes[criteria] = []
                            }

                            this.validationResults[this.getCidGroup(cid)][story].successes[criteria].push({})
                        } else {
                            if (!(criteria in this.validationResults[this.getCidGroup(cid)][story])) {
                                this.validationResults[this.getCidGroup(cid)][story].failures[criteria] = []
                            }

                            this.validationResults[this.getCidGroup(cid)][story].failures[criteria].push({
                                message: `Spec ${story}: Then ${criteria} failed manual tests!`,
                                stack: ''
                            })
                        }

                        this.validationResults[this.getCidGroup(cid)][story].arguments[criteria] = {
                            date: {
                                caption: 'Last manual execution',
                                value: manualTestcase[story][criteria].date
                            },
                            comment: {
                                caption: 'Comment',
                                value: manualTestcase[story][criteria].comment
                            }
                        }
                    }
                }
            }
        }
    }

    // need to figure out multiple capabilities...
    getValidationResults () {
        return this.validationResults['0']
    }

    /**
     * run service launch sequences
     */
    async runServiceHook (launcher, hookName, ...args) {
        try {
            return await Promise.all(launcher.map((service) => {
                if (typeof service[hookName] === 'function') {
                    return service[hookName](...args)
                }
            }))
        } catch (e) {
            console.error(`A service failed in the '${hookName}' hook\n${e.stack}\n\nContinue...`)
        }
    }

    /**
     * run multiple single remote tests
     * @return {Boolean} true if all specs have been run and all instances have finished
     */
    runTestcases () {
        let config = this.configParser.getConfig()

        /**
         * stop spawning new processes when CTRL+C was triggered
         */
        if (this.hasTriggeredExitRoutine) {
            return true
        }

        while (this.getNumberOfRunningInstances() < config.maxInstances) {
            let schedulableCaps = this.schedule
                /**
                 * bail if number of errors exceeds allowed
                 */
                .filter(() => {
                    const filter = typeof config.bail !== 'number' || config.bail < 1 ||
                        config.bail > this.runnerFailed

                    /**
                     * clear number of specs when filter is false
                     */
                    if (!filter) {
                        this.schedule.forEach((t) => { t.testcases = [] })
                    }

                    return filter
                })
                /**
                 * make sure complete number of running instances is not higher than general maxInstances number
                 */
                .filter((a) => this.getNumberOfRunningInstances() < config.maxInstances)
                /**
                 * make sure the capabiltiy has available capacities
                 */
                .filter((a) => a.availableInstances > 0)
                /**
                 * make sure capabiltiy has still caps to run
                 */
                .filter((a) => a.testcases.length > 0)
                /**
                 * make sure we are running caps with less running instances first
                 */
                .sort((a, b) => a.runningInstances > b.runningInstances)

            /**
             * continue if no capabiltiy were schedulable
             */
            if (schedulableCaps.length === 0) {
                break
            }

            this.startRunnerInstance(
                [schedulableCaps[0].testcases.shift()],
                schedulableCaps[0].caps,
                schedulableCaps[0].cid,
                schedulableCaps[0].seleniumServer
            )
            schedulableCaps[0].availableInstances--
            schedulableCaps[0].runningInstances++
        }

        return this.getNumberOfRunningInstances() === 0 && this.getNumberOfTestcasesLeft() === 0
    }

    runSpecs () {
        let config = this.configParser.getConfig()

        /**
         * stop spawning new processes when CTRL+C was triggered
         */
        if (this.hasTriggeredExitRoutine) {
            return true
        }

        while (this.getNumberOfRunningInstances() < config.maxInstances) {
            let schedulableCaps = this.schedule
                /**
                 * bail if number of errors exceeds allowed
                 */
                .filter(() => {
                    const filter = typeof config.bail !== 'number' || config.bail < 1 ||
                        config.bail > this.runnerFailed

                    /**
                     * clear number of specs when filter is false
                     */
                    if (!filter) {
                        this.schedule.forEach((t) => { t.specs = [] })
                    }

                    return filter
                })
                /**
                 * make sure complete number of running instances is not higher than general maxInstances number
                 */
                .filter((a) => this.getNumberOfRunningInstances() < config.maxInstances)
                /**
                 * make sure the capability has available capacities
                 */
                .filter((a) => a.availableInstances)
                /**
                 * make sure capability has still caps to run
                 */
                .filter((a) => a.specs.length > 0)
                /**
                 * make sure we are running caps with less running instances first
                 */
                .sort((a, b) => a.runningInstances > b.runningInstances)

            /**
             * continue if no capability were schedulable
             */
            if (schedulableCaps.length === 0) {
                break
            }

            this.startValidatorInstance(
                [schedulableCaps[0].specs.shift()],
                schedulableCaps[0].caps,
                schedulableCaps[0].cid
            )
            schedulableCaps[0].availableInstances--
            schedulableCaps[0].runningInstances++
        }

        return this.getNumberOfRunningInstances() === 0 && this.getNumberOfSpecsLeft() === 0
    }

    /**
     * gets number of all running instances
     * @return {number} number of running instances
     */
    getNumberOfRunningInstances () {
        return this.schedule.map((a) => a.runningInstances).reduce((a, b) => a + b, 0)
    }

    /**
     * get number of total testcases left to complete whole suites
     * @return {number} testcases left to complete suite
     */
    // TODO: formulate differently -> testcases are only indirectly linked to spec suites!
    getNumberOfTestcasesLeft () {
        return this.schedule.map((a) => a.testcases.length).reduce((a, b) => a + b)
    }

    getNumberOfSpecsLeft () {
        return this.schedule.map((a) => a.specs.length).reduce((a, b) => a + b, 0)
    }

    /**
     * Start instance in a child process.
     * @param  {Array} specs  Specs to run
     * @param  {Number} cid  Capabilities ID
     */
    startRunnerInstance (specs, caps, cid, server) {
        let config = this.configParser.getConfig()
        cid = this.getRunnerId(cid)
        let processNumber = this.processesStarted + 1

        // process.debugPort defaults to 5858 and is set even when process
        // is not being debugged.
<<<<<<< HEAD
        let debugArgs = (debug)
            ? [`--debug=${(process.debugPort + processNumber)}`]
            : []
=======
        let debugArgs = []
        let debugType
        let debugHost = ''
        let debugPort = process.debugPort
        for (let i in process.execArgv) {
            const debugArgs = process.execArgv[i].match('--(debug|inspect)(?:-brk)?(?:=(.*):)?')
            if (debugArgs) {
                let [, type, host] = debugArgs
                if (type) {
                    debugType = type
                }
                if (host) {
                    debugHost = `${host}:`
                }
            }
        }

        if (debugType) {
            debugArgs.push(`--${debugType}=${debugHost}${(debugPort + processNumber)}`)
        }
>>>>>>> f9e0a534

        // if you would like to add --debug-brk, use a different port, etc...
        let capExecArgs = [
            ...(config.execArgv || []),
            ...(caps.execArgv || [])
        ]

        // The default value for child.fork execArgs is process.execArgs,
        // so continue to use this unless another value is specified in config.
        let defaultArgs = capExecArgs.length === 0 ? process.execArgv : []

<<<<<<< HEAD
        // If an arg appears multiple times the last occurence is used
        let execArgv = [...defaultArgs, ...debugArgs, ...capExecArgs]
=======
        // If an arg appears multiple times the last occurrence is used
        let execArgv = [ ...defaultArgs, ...debugArgs, ...capExecArgs ]
>>>>>>> f9e0a534

        let childProcess = child.fork(path.join(__dirname, '/runner.js'), process.argv.slice(2), {
            cwd: process.cwd(),
            execArgv
        })

        /**
         * increase framework timeout to 10m when debugging is enabled
         */
        for (const argv of execArgv) {
            if (argv !== '--inspect') {
                continue
            }

            const frameworkOptsKey = config.framework === 'mocha'
                ? 'mochaOpts' : config.framework === 'jasmine'
                    ? 'jasmineNodeOpts' : 'cucumberOpts'
            const frameworkTimeoutKey = config.framework === 'jasmine'
                ? 'defaultTimeoutInterval' : 'timeout'

            if (!this.argv[frameworkOptsKey]) {
                this.argv[frameworkOptsKey] = {}
            }

            this.argv[frameworkOptsKey][frameworkTimeoutKey] = 10 * 60 * 1000
        }

        this.processes.push(childProcess)

        this.cidProcesses[cid] = childProcess

        childProcess
            .on('message', this.messageHandler.bind(this, cid))
            .on('exit', this.endHandler.bind(this, cid))

        childProcess.send({
            cid,
            command: 'run',
            configFile: this.configFile,
            argv: this.argv,
            caps,
            processNumber,
            specs,
            server,
            isMultiremote: this.isMultiremote()
        })

        this.processesStarted++
    }

    /**
     * Start instance in a child process.
     * @param  {Array} specs  Specs to run
     * @param  {Number} cid  Capabilities ID
     */
    startValidatorInstance (specs, caps, cid, server) {
        let config = this.configParser.getConfig()
        let debug = caps.debug || config.debug
        cid = this.getRunnerId(cid)
        let processNumber = this.processesStarted + 1

        // process.debugPort defaults to 5858 and is set even when process
        // is not being debugged.
        let debugArgs = (debug)
            ? [`--debug=${(process.debugPort + processNumber)}`]
            : []

        // if you would like to add --debug-brk, use a different port, etc...
        let capExecArgs = [
            ...(config.execArgv || []),
            ...(caps.execArgv || [])
        ]

        // The default value for child.fork execArgs is process.execArgs,
        // so continue to use this unless another value is specified in config.
        let defaultArgs = (capExecArgs.length) ? process.execArgv : []

        // If an arg appears multiple times the last occurence is used
        let execArgv = [...defaultArgs, ...debugArgs, ...capExecArgs]

        let childProcess = child.fork(path.join(__dirname, '/validator.js'), process.argv.slice(2), {
            cwd: process.cwd(),
            execArgv
        })

        this.processes.push(childProcess)

        this.cidProcesses[cid] = childProcess

        childProcess
            .on('message', this.messageHandler.bind(this, cid))
            .on('exit', this.endHandler.bind(this, cid))

        const validationResults = this.getValidationResults()

        this.reporters.handleEvent('startSpecs', {event: 'startSpecs', cid: cid})

        childProcess.send({
            cid,
            command: 'run',
            configFile: this.configFile,
            argv: this.argv,
            caps,
            processNumber,
            specs,
            validationResults,
            isMultiremote: this.isMultiremote()
        })

        this.processesStarted++
    }

    /**
     * generates a runner id
     * @param  {Number} cid capability id (unique identifier for a capability)
     * @return {String}     runner id (combination of cid and test id e.g. 0a, 0b, 1a, 1b ...)
     */
    getRunnerId (cid) {
        if (!this.rid[cid]) {
            this.rid[cid] = 0
        }
        return `${cid}-${this.rid[cid]++}`
    }

    getCidGroup (cid) {
        return cid.split('-')[0]
    }

    /**
     * emit event from child process to reporter
     * @param  {String} cid
     * @param  {Object} m event object
     */
    messageHandler (cid, m) {
        if (!this.config) {
            this.config = this.configParser.getConfig()
        }
        this.hasStartedAnyProcess = true

        if (!m.cid) {
            m.cid = cid
        }

        if (m.event === 'runner:error') {
            this.reporters.handleEvent('error', m)
        }

        if (m.event === 'uid:request') {
            if (!(m.id in this.uidStore)) {
                this.uidStore[m.id] = 0
            }

            this.cidProcesses[m.cid].send({
                event: 'uid:response',
                id: `${m.id}_${++this.uidStore[m.id]}`,
                cid: m.cid
            })
        }

        if (m.event.indexOf('test:') === 0) {
            if (m.title) {
                const testData = JSON.parse(m.title)

                m.title = testData.title
                m.metadata = testData.metadata
            }
        }

        if (this.finishedTests) {
            switch (m.event) {
            case 'test:start':
                m.spec = m.specs[0]
                break
            case 'step:end':
                m.status = 'passed'

                if (m.validate) {
                    if (!this.validationStates[this.getCidGroup(m.cid)]) {
                        this.validationStates[this.getCidGroup(m.cid)] = {}
                    }
                    this.validationStates[this.getCidGroup(m.cid)].storyId = m.validate.storyId
                    this.validationStates[this.getCidGroup(m.cid)].criteriaId = m.validate.criteriaId

                    const status = this.evaluateValidations(m.validate.storyId, m.validate.criteriaId, m)
                    m.event = `step:${status}`
                }
                break
            case 'test:pass':
                const storyId = this.validationStates[this.getCidGroup(m.cid)].storyId
                const criteriaId = this.validationStates[this.getCidGroup(m.cid)].criteriaId

                const status = this.evaluateValidations(storyId, criteriaId, m)
                m.event = `test:${status}`

                this.addTestArguments(storyId, criteriaId, m)

                break
            }

            this.reporters.handleEvent(m.event, m)
        } else {
            if (m.event === 'test:start') {
                m.testcase = m.specs[0]
            }

            if (m.event === 'test:fail') {
                if (m.errs) {
                    m.err.message = ''
                    m.err.stack = ''

                    if (!(this.getCidGroup(m.cid) in this.validationResults)) {
                        this.validationResults[this.getCidGroup(m.cid)] = {}
                    }

                    for (const err of m.errs) {
                        // fix errors without messages
                        if (!err.message && err.stack) {
                            const stacklines = err.stack.split('\n')
                            err.message = (stacklines.length > 0) ? stacklines[0] : err.stack
                        }

                        if (err.specObj) {
                            for (const key of Object.keys(err.specObj)) {
                                if (!(key in this.validationResults[this.getCidGroup(m.cid)])) {
                                    this.validationResults[this.getCidGroup(m.cid)][key] = {
                                        successes: {},
                                        failures: {},
                                        arguments: {},
                                        screenshots: {}
                                    }
                                }
                                for (const criteria of err.specObj[key]) {
                                    if (!(criteria in this.validationResults[this.getCidGroup(m.cid)][key].failures)) {
                                        this.validationResults[this.getCidGroup(m.cid)][key].failures[criteria] = []
                                    }
                                    this.validationResults[this.getCidGroup(m.cid)][key].failures[criteria].push({
                                        matcherName: err.matcherName,
                                        message: err.message,
                                        expected: err.expected,
                                        actual: err.actual,
                                        stack: err.stack
                                    })
                                }
                            }
                        }
                        // once a test is broken set all to broken
                        if (!err.matcherName) {
                            m.event = 'test:broken'
                            err.matcherName = undefined

                            if (this.stepStates[this.getCidGroup(m.cid)].brokenError) {
                                err.message = this.stepStates[this.getCidGroup(m.cid)].brokenError.message
                                err.stack = this.stepStates[this.getCidGroup(m.cid)].brokenError.stack
                            } else {
                                console.warn('A broken test without a broken step:')
                                console.trace()
                            }

                            this.stepStates[this.getCidGroup(m.cid)].brokenError = undefined
                        }

                        m.err.message += err.message + '\n\n'
                        m.err.stack += err.stack + '\n\n'
                    }
                } else {
                    // fix errors without messages
                    if (!m.err.message && m.err.stack) {
                        const stacklines = m.err.stack.split('\n')
                        m.err.message = (stacklines.length > 0) ? stacklines[0] : m.err.stack
                    }
                }
            }

            if (m.event === 'step:start') {
                if (!this.stepStates[this.getCidGroup(m.cid)]) {
                    this.stepStates[this.getCidGroup(m.cid)] = {
                        stepLevel: 0
                    }
                }

                if (this.stepStates[this.getCidGroup(m.cid)].stepLevel === 0) {
                    this.stepStates[this.getCidGroup(m.cid)].levelStatus = []
                }

                this.stepStates[this.getCidGroup(m.cid)].stepLevel++

                if (this.stepStates[this.getCidGroup(m.cid)].levelStatus.length < this.stepStates[this.getCidGroup(m.cid)].stepLevel) {
                    this.stepStates[this.getCidGroup(m.cid)].levelStatus.push('passed')
                }
            }

            if (m.event === 'step:broken') {
                if (!m.assertion.message && m.assertion.stack) {
                    var stacklines = m.assertion.stack.split('\n')
                    m.assertion.message = stacklines.length > 0 ? stacklines[0] : m.assertion.stack
                }

                this.stepStates[this.getCidGroup(m.cid)].brokenError = {
                    message: m.assertion.message,
                    stack: m.assertion.stack
                }
            }

            if (m.event === 'step:end') {
                const levelStatus = this.stepStates[this.getCidGroup(m.cid)].levelStatus

                if (levelStatus.length > this.stepStates[this.getCidGroup(m.cid)].stepLevel) {
                    // if step is a parent step let its result be defined by children's results
                    m.status = levelStatus[levelStatus.length - 1]
                } else {
                    m.status = 'passed'
                }

                if (this.validationStates[this.getCidGroup(m.cid)] && this.validationStates[this.getCidGroup(m.cid)].assertionFailures) {
                    m.assertionFailures = this.validationStates[this.getCidGroup(m.cid)].assertionFailures
                    m.screenshots = this.validationStates[this.getCidGroup(m.cid)].screenshots
                    m.status = 'failed'
                    levelStatus[levelStatus.length - 1] = 'failed'

                    this.validationStates[this.getCidGroup(m.cid)].assertionFailures = undefined
                    this.validationStates[this.getCidGroup(m.cid)].screenshots = undefined
                }

                this.stepStates[this.getCidGroup(m.cid)].stepLevel--
            }

            // filter for validation events and store their results
            if (m.event === 'validate:success' || m.event === 'validate:failure') {
                if (!(this.getCidGroup(m.cid) in this.validationResults)) {
                    this.validationResults[this.getCidGroup(m.cid)] = {}
                }

                for (const key of Object.keys(m.assertion.specObj)) {
                    if (!(key in this.validationResults[this.getCidGroup(m.cid)])) {
                        this.validationResults[this.getCidGroup(m.cid)][key] = {
                            successes: {},
                            failures: {},
                            arguments: {},
                            screenshots: {}
                        }
                    }

                    const story = this.validationResults[this.getCidGroup(m.cid)][key]

                    if (m.event === 'validate:success') {
                        for (const criteria of m.assertion.specObj[key]) {
                            if (!(criteria in story.successes)) {
                                story.successes[criteria] = []
                            }
                            story.successes[criteria].push({
                                matcherName: m.assertion.matcherName,
                                actual: m.assertion.actual,
                                expected: m.assertion.expected
                            })
                        }
                    } else {
                        for (const criteria of m.assertion.specObj[key]) {
                            if (!(criteria in story.failures)) {
                                story.failures[criteria] = []
                            }
                            if (!this.validationStates[this.getCidGroup(m.cid)]) {
                                this.validationStates[this.getCidGroup(m.cid)] = {}
                            }
                            if (!this.validationStates[this.getCidGroup(m.cid)].assertionFailures) {
                                this.validationStates[this.getCidGroup(m.cid)].assertionFailures = []
                            }
                            if (!this.validationStates[this.getCidGroup(m.cid)].screenshots) {
                                this.validationStates[this.getCidGroup(m.cid)].screenshots = {}
                            }

                            if (m.assertion.screenshotFilename) {
                                if (!(criteria in story.screenshots)) {
                                    story.screenshots[criteria] = {}
                                }

                                if (!(m.assertion.message in story.screenshots[criteria])) {
                                    story.screenshots[criteria][m.assertion.message] = []
                                }

                                story.screenshots[criteria][m.assertion.message].push(m.assertion.screenshotFilename)
                            }

                            const screenshots = this.validationStates[this.getCidGroup(m.cid)].screenshots

                            if (typeof screenshots !== 'undefined') {
                                if (!(m.assertion.message in screenshots)) {
                                    screenshots[m.assertion.message] = []
                                }

                                screenshots[m.assertion.message].push(m.assertion.screenshotFilename)
                            }

                            this.validationStates[this.getCidGroup(m.cid)].assertionFailures.push(m.assertion)
                        }

                        if (this.config.reportErrorsInstantly) {
                            this.reporters.handleEvent(m.event, m)
                        }
                    }
                }
            } else {
                this.reporters.handleEvent(m.event, m)
            }
        }
    }

    // add test arguments for reporters to message m
    addTestArguments (storyId, criteriaId, m) {
        if (this.validationResults && this.validationResults[this.getCidGroup(m.cid)] && this.validationResults[this.getCidGroup(m.cid)][storyId]) {
            const story = this.validationResults[this.getCidGroup(m.cid)][storyId]

            m.arguments = story.arguments[criteriaId]
        }
    }

    evaluateValidations (storyId, criteriaId, m) {
        if (this.validationResults && this.validationResults[this.getCidGroup(m.cid)] && this.validationResults[this.getCidGroup(m.cid)][storyId]) {
            const story = this.validationResults[this.getCidGroup(m.cid)][storyId]

            if (story.failures[criteriaId]) {
                // some validations failed
                m.err = {
                    message: story.failures[criteriaId].map(
                        (err) => err.message
                    ).reduce((prev, cur) => prev + '\n\n' + cur) + '\n\n',
                    stack: story.failures[criteriaId].map(
                        (err) => err.stack
                    ).reduce((prev, cur) => prev + '\n\n' + cur),
                    matcherName: ''
                }

                m.errs = story.failures[criteriaId]

                m.screenshots = story.screenshots[criteriaId]

                return 'fail'
            } else if (!story.failures[criteriaId] && story.successes[criteriaId]) {
                // all validations succeeded
                return 'pass'
            }
        }

        // criteria was not validated at all
        m.err = {
            message: `Spec ${storyId}: Then ${criteriaId} was not validated!`
        }

        return 'unvalidated'
    }

    /**
     * Close test runner process once all child processes have exited
     * @param  {Number} cid  Capabilities ID
     * @param  {Number} childProcessExitCode  exit code of child process
     */
    endHandler (cid, childProcessExitCode) {
        this.exitCode = this.exitCode || childProcessExitCode
        this.runnerFailed += childProcessExitCode !== 0 ? 1 : 0

        // Update schedule now this process has ended
        if (!this.isMultiremote()) {
            // get cid (capability id) from rid (runner id)
            cid = parseInt(cid, 10)

            this.schedule[cid].availableInstances++
            this.schedule[cid].runningInstances--
        }

        if (!this.isMultiremote() && !this.endHandlerRunFunc()) {
            return
        }

        this.reporters.handleEvent('end', {
            sigint: this.hasTriggeredExitRoutine,
            exitCode: this.exitCode,
            isMultiremote: this.isMultiremote(),
            capabilities: this.configParser.getCapabilities(),
            config: this.configParser.getConfig()
        })

        if (this.exitCode === 0) {
            return this.resolve(this.exitCode)
        }

        /**
         * finish with exit code 1
         */
        return this.resolve(1)
    }

    /**
     * Make sure all started selenium sessions get closed properly and prevent
     * having dead driver processes. To do so let the runner end its Selenium
     * session first before killing
     */
    exitHandler () {
        if (this.hasTriggeredExitRoutine || !this.hasStartedAnyProcess) {
            console.log('\nKilling process, bye!')

            // When spawned as a subprocess,
            // SIGINT will not be forwarded to childs.
            // Thus for the child to exit cleanly, we must force send SIGINT
            if (!process.stdin.isTTY) {
                this.processes.forEach(p => p.kill('SIGINT'))
            }

            /**
             * finish with exit code 1
             */
            return this.resolve(1)
        }

        // When spawned as a subprocess,
        // SIGINT will not be forwarded to childs.
        // Thus for the child to exit cleanly, we must force send SIGINT
        if (!process.stdin.isTTY) {
            this.processes.forEach(p => p.kill('SIGINT'))
        }

        console.log(`

End selenium sessions properly ...
(press ctrl+c again to hard kill the runner)
`)

        this.hasTriggeredExitRoutine = true
    }

    /**
     * loads launch services
     */
    getLauncher (config) {
        let launchServices = []

        if (!Array.isArray(config.services)) {
            return launchServices
        }

        for (let serviceName of config.services) {
            let service

            /**
             * allow custom services
             */
            if (typeof serviceName === 'object') {
                launchServices.push(serviceName)
                continue
            }

            try {
                const pkgName = serviceName.startsWith('@')
                    ? `${serviceName}/launcher`
                    : `wdio-${serviceName}-service/launcher`
                service = require(pkgName)
            } catch (e) {
                if (!e.message.match(`Cannot find module 'wdio-${serviceName}-service/launcher'`)) {
                    throw new Error(`Couldn't initialise launcher from service "${serviceName}".\n${e.stack}`)
                }
            }

            if (service && (typeof service.onPrepare === 'function' || typeof service.onComplete === 'function')) {
                launchServices.push(service)
            }
        }

        return launchServices
    }
}

export default Launcher<|MERGE_RESOLUTION|>--- conflicted
+++ resolved
@@ -411,7 +411,7 @@
                  */
                 .filter(() => {
                     const filter = typeof config.bail !== 'number' || config.bail < 1 ||
-                        config.bail > this.runnerFailed
+                                   config.bail > this.runnerFailed
 
                     /**
                      * clear number of specs when filter is false
@@ -429,7 +429,7 @@
                 /**
                  * make sure the capability has available capacities
                  */
-                .filter((a) => a.availableInstances)
+                .filter((a) => a.availableInstances > 0)
                 /**
                  * make sure capability has still caps to run
                  */
@@ -491,11 +491,6 @@
 
         // process.debugPort defaults to 5858 and is set even when process
         // is not being debugged.
-<<<<<<< HEAD
-        let debugArgs = (debug)
-            ? [`--debug=${(process.debugPort + processNumber)}`]
-            : []
-=======
         let debugArgs = []
         let debugType
         let debugHost = ''
@@ -516,7 +511,6 @@
         if (debugType) {
             debugArgs.push(`--${debugType}=${debugHost}${(debugPort + processNumber)}`)
         }
->>>>>>> f9e0a534
 
         // if you would like to add --debug-brk, use a different port, etc...
         let capExecArgs = [
@@ -528,13 +522,8 @@
         // so continue to use this unless another value is specified in config.
         let defaultArgs = capExecArgs.length === 0 ? process.execArgv : []
 
-<<<<<<< HEAD
-        // If an arg appears multiple times the last occurence is used
-        let execArgv = [...defaultArgs, ...debugArgs, ...capExecArgs]
-=======
         // If an arg appears multiple times the last occurrence is used
         let execArgv = [ ...defaultArgs, ...debugArgs, ...capExecArgs ]
->>>>>>> f9e0a534
 
         let childProcess = child.fork(path.join(__dirname, '/runner.js'), process.argv.slice(2), {
             cwd: process.cwd(),
@@ -563,8 +552,6 @@
         }
 
         this.processes.push(childProcess)
-
-        this.cidProcesses[cid] = childProcess
 
         childProcess
             .on('message', this.messageHandler.bind(this, cid))
@@ -657,10 +644,6 @@
             this.rid[cid] = 0
         }
         return `${cid}-${this.rid[cid]++}`
-    }
-
-    getCidGroup (cid) {
-        return cid.split('-')[0]
     }
 
     /**
