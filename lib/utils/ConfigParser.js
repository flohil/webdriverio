import fs from 'fs'
import path from 'path'
import glob from 'glob'
import merge from 'deepmerge'

import * as jsonfile from 'jsonfile'

import detectSeleniumBackend from '../helpers/detectSeleniumBackend'

const HOOKS = [
    'before', 'beforeSession', 'beforeSuite', 'beforeHook', 'beforeTest', 'beforeCommand',
    'afterCommand', 'afterTest', 'afterHook', 'afterSuite', 'afterSession', 'after',
    'beforeFeature', 'beforeScenario', 'beforeStep', 'afterFeature',
    'afterScenario', 'afterStep', 'onError', 'onReload'
]
const MERGE_OPTIONS = { clone: false }
const DEFAULT_TIMEOUT = 10000
const NOOP = function () {}
const DEFAULT_CONFIGS = {
    sync: true,
    specs: [],
    suites: {},
    exclude: [],
    logLevel: 'silent',
    coloredLogs: true,
    deprecationWarnings: true,
    baseUrl: null,
    bail: 0,
    waitforInterval: 500,
    waitforTimeout: 1000,
    framework: 'mocha',
    reporters: [],
    reporterOptions: {},
    maxInstances: 100,
    maxInstancesPerCapability: 100,
    connectionRetryTimeout: 90000,
    connectionRetryCount: 3,
    debug: false,
    execArgv: null,

    /**
     * framework defaults
     */
    mochaOpts: {
        timeout: DEFAULT_TIMEOUT
    },
    jasmineNodeOpts: {
        defaultTimeoutInterval: DEFAULT_TIMEOUT
    },

    /**
     * hooks
     */
    onPrepare: NOOP,
    before: [],
    beforeSession: [],
    beforeSuite: [],
    beforeHook: [],
    beforeTest: [],
    beforeCommand: [],
    afterCommand: [],
    afterTest: [],
    afterHook: [],
    afterSuite: [],
    afterSession: [],
    after: [],
    onComplete: NOOP,
    onError: [],
    onReload: [],

    /**
     * cucumber specific hooks
     */
    beforeFeature: [],
    beforeScenario: [],
    beforeStep: [],
    afterFeature: [],
    afterScenario: [],
    afterStep: []
}
const FILE_EXTENSIONS = ['.js', '.ts', '.feature', '.coffee', '.es6']

class ConfigParser {
    constructor () {
        this._config = DEFAULT_CONFIGS
        this._capabilities = []
    }

    /**
     * merges config file with default values
     * @param {String} filename path of file relative to current directory
     */
    addConfigFile (filename) {
        if (typeof filename !== 'string') {
            throw new Error('addConfigFile requires filepath')
        }

        var filePath = path.resolve(process.cwd(), filename)

        try {
            /**
             * clone the original config
             */
            var fileConfig = merge(require(filePath).config, {}, MERGE_OPTIONS)

            if (typeof fileConfig !== 'object') {
                throw new Error('configuration file exports no config object')
            }

            /**
             * merge capabilities
             */
            const defaultTo = Array.isArray(this._capabilities) ? [] : {}
            this._capabilities = merge(this._capabilities, fileConfig.capabilities || defaultTo, MERGE_OPTIONS)
            delete fileConfig.capabilities

            /**
             * add service hooks and remove them from config
             */
            this.addService(fileConfig)
            for (let hookName of HOOKS) {
                delete fileConfig[hookName]
            }

            this._config = merge(this._config, fileConfig, MERGE_OPTIONS)

            /**
             * detect Selenium backend
             */
            this._config = merge(detectSeleniumBackend(this._config), this._config, MERGE_OPTIONS)
        } catch (e) {
            console.error(`Failed loading configuration file: ${filePath}`)
            throw e
        }
    }

    /**
     * merge external object with config object
     * @param  {Object} object  desired object to merge into the config object
     */
    merge (object = {}) {
        this._config = merge(this._config, object, MERGE_OPTIONS)

        /**
         * overwrite config specs that got piped into the wdio command
         */
        if (object.specs && object.specs.length > 0) {
            this._config.specs = object.specs
        }

        /**
         * merge capabilities
         */
        const defaultTo = Array.isArray(this._capabilities) ? [] : {}
        this._capabilities = merge(this._capabilities, this._config.capabilities || defaultTo, MERGE_OPTIONS)

<<<<<<< HEAD
        if (object.testInfoFilePath) {
            if (fs.existsSync(object.testInfoFilePath)) {
                this.testinfo = jsonfile.readFileSync(object.testInfoFilePath)
            }
        }

        if (this.testinfo) {
            this._config = merge(this._config, this.testinfo)
        }

        if (this._config.executionFilters) {
            /**
             * Run selected spec files only
             */
            if (typeof this._config.executionFilters.specFiles !== 'undefined') {
                const specs = []

                for (let spec in this._config.executionFilters.specFiles) {
                    if (fs.existsSync(spec)) {
                        specs.push(spec)
                    } else {
                        throw new Error(`Spec file ${spec} not found`)
                    }
=======
        /**
         * run only specified spec files, regardless of multiple-spec specification
         * If spec is a file on disk, it is set as the current spec, if it is not, it
         * is treated as a string match filter for the multiple-spec specification.
         */
        if (typeof object.spec === 'string') {
            const specs = new Set()
            const specList = object.spec.split(/,/g)
            const specsList = ConfigParser.getFilePaths(this._config.specs)

            for (let spec of specList) {
                if (fs.existsSync(spec) && fs.lstatSync(spec).isFile()) {
                    specs.add(path.resolve(process.cwd(), spec))
                } else {
                    specsList.forEach(file => {
                        if (file.match(spec)) {
                            specs.add(file)
                        }
                    })
>>>>>>> f9e0a534
                }

                this._config.specs = specs
            }

<<<<<<< HEAD
            if (typeof this._config.executionFilters.testcaseFiles !== 'undefined') {
                const testcases = []

                for (let testcase in this._config.executionFilters.testcaseFiles) {
                    if (fs.existsSync(testcase)) {
                        testcases.push(testcase)
                    } else {
                        throw new Error(`Testcase file ${testcase} not found`)
                    }
                }

                this._config.testcases = testcases
            }

            if (typeof this._config.executionFilters.manualResultFiles !== 'undefined') {
                const manualResults = []

                for (let manualResult in this._config.executionFilters.manualResultFiles) {
                    if (fs.existsSync(manualResult)) {
                        manualResults.push(manualResult)
                    } else {
                        throw new Error(`Manual result file ${manualResult} not found`)
                    }
                }

                this._config.manualResults = manualResults
            }
=======
            if (specs.size === 0) {
                throw new Error(`spec file ${object.spec} not found`)
            }

            this._config.specs = [...specs]
>>>>>>> f9e0a534
        }

        /**
         * user and key could get added via cli arguments so we need to detect again
         * Note: cli arguments are on the right and overwrite config
         * if host and port are default, remove them to get new values
         */
        let defaultBackend = detectSeleniumBackend({})
        if (this._config.host === defaultBackend.host && this._config.port === defaultBackend.port) {
            delete this._config.host
            delete this._config.port
        }

        this._config = merge(detectSeleniumBackend(this._config), this._config, MERGE_OPTIONS)
    }

    /**
     * add hooks from services to runner config
     * @param {Object} service  a service is basically an object that contains hook methods
     */
    addService (service) {
        for (let hookName of HOOKS) {
            if (!service[hookName]) {
                continue
            } else if (typeof service[hookName] === 'function') {
                this._config[hookName].push(service[hookName].bind(service))
            } else if (Array.isArray(service[hookName])) {
                for (let hook of service[hookName]) {
                    if (typeof hook === 'function') {
                        this._config[hookName].push(hook.bind(service))
                    }
                }
            }
        }
    }

    /**
     * get excluded files from config pattern
     */
    getTestcases (capTestcases, capExclude) {
        let testcases = ConfigParser.getFilePaths(this._config.testcases)
        let exclude = ConfigParser.getFilePaths(this._config.exclude)

        /**
         * check if user has specified a specific suites to run
         */
        // TODO: use suites for specs, find relevant testcases by parsing...
        // let suites = typeof this._config.suite === 'string' ? this._config.suite.split(',') : []
        // if (Array.isArray(suites) && suites.length > 0) {
        //     let suiteTestcases = []
        //     for (let suiteName of suites) {
        //         // ToDo: log warning if suite was not found
        //         let suite = this._config.suites[suiteName]
        //         if (suite && Array.isArray(suite)) {
        //             suiteTestcases = suiteTestcases.concat(ConfigParser.getFilePaths(suite))
        //         }
        //     }

        //     if (suiteTestcases.length === 0) {
        //         throw new Error(`The suite(s) "${suites.join('", "')}" you specified don't exist ` +
        //                         'in your config file or doesn\'t contain any files!')
        //     }

        //     testcases = suiteTestcases
        // }

        if (Array.isArray(capTestcases)) {
            testcases = testcases.concat(ConfigParser.getFilePaths(capTestcases))
        }
        if (Array.isArray(capExclude)) {
            exclude = exclude.concat(ConfigParser.getFilePaths(capExclude))
        }

        return testcases.filter(testcase => exclude.indexOf(testcase) < 0)
    }

    getManualResults (capTestcases, capExclude) {
        let manualResults = ConfigParser.getFilePaths(this._config.manualResults)
        let exclude = ConfigParser.getFilePaths(this._config.exclude)

        if (Array.isArray(capTestcases)) {
            manualResults = manualResults.concat(ConfigParser.getFilePaths(capTestcases))
        }
        if (Array.isArray(capExclude)) {
            exclude = exclude.concat(ConfigParser.getFilePaths(capExclude))
        }

        return manualResults.filter(manualResult => exclude.indexOf(manualResult) < 0)
    }

    /**
     * get excluded files from config pattern
     */
    getSpecs (capSpecs, capExclude) {
        let specs = ConfigParser.getFilePaths(this._config.specs)
        let exclude = ConfigParser.getFilePaths(this._config.exclude)

        /**
         * check if user has specified a specific suites to run
         */
        let suites = typeof this._config.suite === 'string' ? this._config.suite.split(',') : []
        if (Array.isArray(suites) && suites.length > 0) {
            let suiteSpecs = []
            for (let suiteName of suites) {
                // ToDo: log warning if suite was not found
                let suite = this._config.suites[suiteName]
                if (suite && Array.isArray(suite)) {
                    suiteSpecs = suiteSpecs.concat(ConfigParser.getFilePaths(suite))
                }
            }

            if (suiteSpecs.length === 0) {
                throw new Error(`The suite(s) "${suites.join('", "')}" you specified don't exist ` +
                                'in your config file or doesn\'t contain any files!')
            }

            specs = typeof this._config.spec === `string` ? [...specs, ...suiteSpecs] : suiteSpecs
        }

        if (Array.isArray(capSpecs)) {
            specs = specs.concat(ConfigParser.getFilePaths(capSpecs))
        }
        if (Array.isArray(capExclude)) {
            exclude = exclude.concat(ConfigParser.getFilePaths(capExclude))
        }

        return specs.filter(spec => exclude.indexOf(spec) < 0)
    }

    /**
     * return configs
     */
    getConfig () {
        return this._config
    }

    /**
     * return capabilities
     */
    getCapabilities (i) {
        if (typeof i === 'number' && this._capabilities[i]) {
            return this._capabilities[i]
        }

        return this._capabilities
    }

    /**
     * returns a flatten list of globed files
     *
     * @param  {String[]} filenames  list of files to glob
     * @return {String[]} list of files
     */
    static getFilePaths (patterns, omitWarnings) {
        let files = []

        if (typeof patterns === 'string') {
            patterns = [patterns]
        }

        if (!Array.isArray(patterns)) {
            throw new Error('specs or exclude property should be an array of strings')
        }

        for (let pattern of patterns) {
            let filenames = glob.sync(pattern)

            filenames = filenames.filter(filename => FILE_EXTENSIONS.includes(path.extname(filename)))

            filenames = filenames.map(filename =>
                path.isAbsolute(filename) ? path.normalize(filename) : path.resolve(process.cwd(), filename))

            if (filenames.length === 0 && !omitWarnings) {
                console.warn('pattern', pattern, 'did not match any file')
            }

            files = merge(files, filenames, MERGE_OPTIONS)
        }

        return files
    }
}

export default ConfigParser<|MERGE_RESOLUTION|>--- conflicted
+++ resolved
@@ -141,20 +141,6 @@
     merge (object = {}) {
         this._config = merge(this._config, object, MERGE_OPTIONS)
 
-        /**
-         * overwrite config specs that got piped into the wdio command
-         */
-        if (object.specs && object.specs.length > 0) {
-            this._config.specs = object.specs
-        }
-
-        /**
-         * merge capabilities
-         */
-        const defaultTo = Array.isArray(this._capabilities) ? [] : {}
-        this._capabilities = merge(this._capabilities, this._config.capabilities || defaultTo, MERGE_OPTIONS)
-
-<<<<<<< HEAD
         if (object.testInfoFilePath) {
             if (fs.existsSync(object.testInfoFilePath)) {
                 this.testinfo = jsonfile.readFileSync(object.testInfoFilePath)
@@ -178,33 +164,11 @@
                     } else {
                         throw new Error(`Spec file ${spec} not found`)
                     }
-=======
-        /**
-         * run only specified spec files, regardless of multiple-spec specification
-         * If spec is a file on disk, it is set as the current spec, if it is not, it
-         * is treated as a string match filter for the multiple-spec specification.
-         */
-        if (typeof object.spec === 'string') {
-            const specs = new Set()
-            const specList = object.spec.split(/,/g)
-            const specsList = ConfigParser.getFilePaths(this._config.specs)
-
-            for (let spec of specList) {
-                if (fs.existsSync(spec) && fs.lstatSync(spec).isFile()) {
-                    specs.add(path.resolve(process.cwd(), spec))
-                } else {
-                    specsList.forEach(file => {
-                        if (file.match(spec)) {
-                            specs.add(file)
-                        }
-                    })
->>>>>>> f9e0a534
                 }
 
                 this._config.specs = specs
             }
 
-<<<<<<< HEAD
             if (typeof this._config.executionFilters.testcaseFiles !== 'undefined') {
                 const testcases = []
 
@@ -232,13 +196,6 @@
 
                 this._config.manualResults = manualResults
             }
-=======
-            if (specs.size === 0) {
-                throw new Error(`spec file ${object.spec} not found`)
-            }
-
-            this._config.specs = [...specs]
->>>>>>> f9e0a534
         }
 
         /**
@@ -355,7 +312,7 @@
                                 'in your config file or doesn\'t contain any files!')
             }
 
-            specs = typeof this._config.spec === `string` ? [...specs, ...suiteSpecs] : suiteSpecs
+            specs = suiteSpecs
         }
 
         if (Array.isArray(capSpecs)) {
