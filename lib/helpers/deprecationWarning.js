<<<<<<< HEAD
export default function deprecate (commandName, options) {
    /* if (!options.deprecationWarnings) return
     console.warn(
        `WARNING: the "${commandName}" command will be deprecated soon. Please use a ` +
        'different command in order to avoid failures in your test after updating WebdriverIO.'
    ) */
=======
export default function deprecate (commandName, deprecationWarnings, note) {
    if (!deprecationWarnings) {
        return
    }

    console.warn(
        `WARNING: the "${commandName}" command will be deprecated soon. If you have further ` +
        'questions, reach out in the WebdriverIO Gitter support channel (https://gitter.im/webdriverio/webdriverio).\n' +
        `Note: ${note}\n\n` +
        '(You can disable this warning by setting `"deprecationWarnings": false` in ' +
        'your WebdriverIO config)'
    )
>>>>>>> f9e0a534
}<|MERGE_RESOLUTION|>--- conflicted
+++ resolved
@@ -1,11 +1,3 @@
-<<<<<<< HEAD
-export default function deprecate (commandName, options) {
-    /* if (!options.deprecationWarnings) return
-     console.warn(
-        `WARNING: the "${commandName}" command will be deprecated soon. Please use a ` +
-        'different command in order to avoid failures in your test after updating WebdriverIO.'
-    ) */
-=======
 export default function deprecate (commandName, deprecationWarnings, note) {
     if (!deprecationWarnings) {
         return
@@ -18,5 +10,4 @@
         '(You can disable this warning by setting `"deprecationWarnings": false` in ' +
         'your WebdriverIO config)'
     )
->>>>>>> f9e0a534
 }